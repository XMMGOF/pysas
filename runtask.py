--- conflicted
+++ resolved
@@ -125,17 +125,10 @@
 
             try:
                 logger = get_logger(self.taskname,
-<<<<<<< HEAD
                                     toterminal  = self.output_to_terminal, 
                                     tofile      = self.output_to_file, 
                                     logfilename = self.logfilename,
                                     tasklogdir  = self.tasklogdir)
-=======
-                                    toterminal = self.output_to_terminal, 
-                                    tofile = self.output_to_file, 
-                                    logfilename = self.logFile)
-                # time.sleep(0.5)
->>>>>>> dae48fd5
                 # Start the subprocess
                 process = subprocess.Popen(cmd, 
                                            bufsize=1,
@@ -149,22 +142,11 @@
                 # For non-Python SAS tasks the stout and stderr are combined
                 for line in process.stdout:
                     logger.info(f"{line.strip()}")
-<<<<<<< HEAD
-
-                # Wait for the process to complete and get the return code
-                process.wait()
-=======
                 for line in process.stderr:
                     logger.info(f"{line.strip()}")
 
                 # Wait for the process to complete and get the return code
                 process.wait()
-
-                if process.returncode == 0:
-                    logger.success(f"{self.taskname} executed successfully!")
-                else:
-                    logger.critical(f"{self.taskname} failed!")
->>>>>>> dae48fd5
 
             except Exception as e:
                 logger.exception(f"An error occurred while running the command: {e}")
