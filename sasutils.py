# ESA (C) 2000-2024
# 
# This file is part of ESA's XMM-Newton Scientific Analysis System (SAS).
#
#    SAS is free software: you can redistribute it and/or modify
#    it under the terms of the GNU General Public License as published by
#    the Free Software Foundation, either version 3 of the License, or
#    (at your option) any later version.
#
#    SAS is distributed in the hope that it will be useful,
#    but WITHOUT ANY WARRANTY; without even the implied warranty of
#    MERCHANTABILITY or FITNESS FOR A PARTICULAR PURPOSE.  See the
#    GNU General Public License for more details.
#
#    You should have received a copy of the GNU General Public License
#    along with SAS.  If not, see <http://www.gnu.org/licenses/>.

# sasutils.py

"""
sasutils.py

Utility functions specific to SAS or pySAS.
"""

# Standard library imports
import os, sys, subprocess, shutil, glob, tarfile, gzip, time, platform, re
from shutil import copytree
from s3fs import S3FileSystem

# Third party imports
from astroquery.esa.xmm_newton import XMMNewton
from astroquery.heasarc import Heasarc

# Local application imports
from pysas.logger import get_logger
from .logger import TaskLogger as TL

# Third party imports

# Local application imports

def download_data(obsid,
                  data_dir,
                  level     = 'ODF',
                  repo      = 'esa',
                  overwrite = True,
                  logger    = None,
                  encryption_key   = None,
                  proprietary      = False,
                  credentials_file = None,
                  PPS_subset   = False,
                  instname     = None,
                  expflag      = None,
                  expno        = None,
                  product_type = None,
                  datasubsetno = None,
                  sourceno     = None,
                  extension    = None,
                  filename     = None,
                  **kwargs):
    """
    --Not intended to be used by the end user. Internal use only.--
    --Use odf.download_data() or odf.basic_setup() instead.--

    Downloads, or copies, data from chosen repository. 

    !!!! WARNING !!!!
    Will silently overwrite any preexisting data files and remove any existing
    pipeline products. Will create directory structure in 'data_dir' for odf.

    Only the download_data function in ODFobject will check for preexisting files.

    Inputs:

        --obsid:          (string): ID of ODF in string format.

        --data_dir:  (string/path): Path to directory where the data will be 
                                    downloaded. Automatically creates directory
                                    data_dir/obsid.
                                    Default: --REQUIRED-- MUST EXIST!.

        --level:          (string): Level of data products to download.
                                    Default: 'ODF'
                                    Can be 'ODF, 'PPS' or 'ALL'.

        --repo:           (string): Which repository to use to download data. 
                                    Default: 'esa'
                                    Can be either
                                        'esa' (data from Europe/ESA) or 
                                        'heasarc' (data from North America/NASA) or
                                        'sciserver' (if user is on sciserver)

        --logger      (TaskLogger): Task logger object.

        --encryption_key: (string): Encryption key for proprietary data, a string 32 
                                    characters long. -OR- path to file containing 
                                    ONLY the encryption key.

        --proprietary    (boolean): Flag for downloading proprietary data from
                                    the XSA at ESA.

        --credentials_file (filename): Path and filename of file containing XSA
                                       username and password. For proprietary data
                                       only. (Optinal, astroquery will ask user 
                                       for username and password if filename
                                       not given.)

        --overwrite:     (boolean): If True will force overwrite of data if obsid 
                                        data already exists in data_dir/obsid.

        The remaining inputs are used for downloading groups of PPS files using a 
        particular file pattern. Using these requires an understanding of PPS 
        filenames.
            
            instname: instrument name
            expflag: Exposure flag
            expno: Exposure number
            product_type: Product type
            datasubsetno: data subset number/character
            sourceno: Source number or slew step number
            extension: File format

            filename: Filename with no wildcards

        
    """

    if not logger:
        logger = get_logger(f'download_{obsid}')

    # Set directories for the observation, odf, and working
    obs_dir = os.path.join(data_dir,obsid)
    odf_dir = os.path.join(obs_dir,'ODF')
    pps_dir = os.path.join(obs_dir,'PPS')
    # work_dir = os.path.join(obs_dir,'work')

    # Checks if obs_dir exists. Removes it if overwrite=True.
    if os.path.exists(obs_dir) and overwrite:
        logger.info(f'Removing existing directory {obs_dir} ...')
        shutil.rmtree(obs_dir)
    
    # Creates subdirectory obsid to move or unpack observation files
    # and makes subdirectories.
    if not os.path.exists(obs_dir):
        logger.info(f'Creating observation directory {obs_dir} ...')
        os.mkdir(obs_dir)

    if level == 'PPS' and PPS_subset and not filename:
        PPSfile = generate_PPS_filename(obsid=obsid,instname=instname,
                                        expflag=expflag,expno=expno,
                                        product_type=product_type,
                                        datasubsetno=datasubsetno,
                                        sourceno=sourceno,extension=extension)

    if filename:
        PPS_subset = True
        PPSfile = filename

    repo = repo.lower()

    match repo:
        case 'esa':
            logger.info(f'Requesting Obs ID = {obsid} from ESA XMM-Newton Science Archive\n')
            logger.info(f'Changed directory to {obs_dir}')
            os.chdir(obs_dir)
            if level == 'ALL':
                level = ['ODF','PPS']
            else:
                level = [level]
            for levl in level:
                # Download the obsid from ESA, using astroquery
                logger.info(f'Downloading {obsid}, level {levl} into {obs_dir}')
                if levl == 'PPS':
                    # If a filename was provided then convert it into inputs for astroquery.
                    if filename:
                        PPS_subset   = True
                        instname     = filename[11:13]
                        expflag      = filename[13]
                        expno        = filename[14:17]
                        product_type = filename[17:23]
                        datasubsetno = filename[23]
                        sourceno     = filename[24:27]
                        extension    = filename[-3:]
                    # Take care of the optional inputs.
                    if instname:     kwargs['instname']     = instname
                    if expflag:      kwargs['expflag']      = expflag
                    if expno:        kwargs['expno']        = expno
                    if product_type: kwargs['name']         = product_type
                    if datasubsetno: kwargs['datasubsetno'] = datasubsetno
                    if sourceno:     kwargs['sourceno']     = sourceno
                    if extension:    kwargs['extension']    = extension
                XMMNewton.download_data(obsid, level=levl,
                                        prop=proprietary,
                                        credentials_file=credentials_file,
                                        **kwargs)
                
                if levl == 'ODF':    
                    os.mkdir(odf_dir)

                if PPS_subset:
                    if not os.path.exists(pps_dir): os.mkdir(pps_dir)
                    files = glob.glob(obs_dir+'/*.*')
                    for file in files:
                        file_name = os.path.basename(file)
                        shutil.copy(file, os.path.join(pps_dir,file_name))
                else:
                    # Check that the tar.gz file has been downloaded
                    odftar = glob.glob(obs_dir+f'/{obsid}'+'*')[0]
                    try:
                        os.path.exists(odftar)
                        logger.info(f'{odftar} found.') 
                    except FileExistsError:
                        logger.error(f'File {odftar} is not present. Not downloaded?')
                        sys.exit(1)

                    tarextension = os.path.splitext(odftar)[1]
                    if tarextension == '.gz': tar_mode = 'r:gz'
                    elif tarextension == '.tar': tar_mode = 'r'
                    else:
                        logger.error(f'File {odftar} extension not recognized.')
                        raise Exception(f'File {odftar} extension not recognized.')

                    # Untars the obsid.tar.gz file
                    logger.info(f'Unpacking {odftar} ...')

                    try:
                        with tarfile.open(odftar,tar_mode) as tar:
                            if levl == 'ODF':
                                tar.extractall(path=odf_dir)
                            elif levl == 'PPS':
                                tar.extractall(path=data_dir)
                                if os.path.exists(pps_dir):
                                    copytree('pps','PPS')
                                    shutil.rmtree('pps')
                                else:
                                    os.rename('pps','PPS')
                        os.remove(odftar)
                        logger.info(f'{odftar} extracted successfully!')
                        logger.info(f'{odftar} removed')
                    except tarfile.ExtractError:
                        logger.error('tar file extraction failed')
                        raise Exception('tar file extraction failed')
        case 'heasarc' | 'sciserver' | 'fornax' | 'aws':
            on_host = '...'
            data_source_key = 'access_url'
            if repo == 'sciserver': 
                on_host = 'on SciServer ...'
                data_source_key = 'sciserver'
            if repo == 'aws': 
                on_host = 'on AWS ...'
                data_source_key = 'aws'
            if repo == 'fornax':
                on_host = 'on Fornax ...'
                repo = 'aws'
                data_source_key = 'aws'
            
            # Copies data into personal storage space.
            logger.info(f'Requesting XMM-Newton Obs ID = {obsid} from the HEASARC {on_host}\n')
            logger.info(f'Changed directory to {data_dir}')
            os.chdir(data_dir)
<<<<<<< HEAD
            if filename:
                PPS_subset = True
                PPSfile = filename

=======
        
>>>>>>> 5ebf776c
            if level in ['ALL','ODF','PPS','4XMM','om_mosaic'] and not PPS_subset:
                logger.info(f'Downloading {obsid}, level {level}')
                query = """SELECT * FROM xmmmaster WHERE obsid='{0}'""".format(obsid)
                tab = Heasarc.query_tap(query).to_table()
                if level == 'ALL':
                    for lvl in ['ODF','PPS']:
                        data_source = Heasarc.locate_data(tab, catalog_name='xmmmaster')
                        data_source[data_source_key] = data_source[data_source_key]+lvl
                        Heasarc.download_data(data_source,host=repo,location=data_dir)
                else:
                    data_source = Heasarc.locate_data(tab, catalog_name='xmmmaster')
                    data_source[data_source_key] = data_source[data_source_key]+level
                    Heasarc.download_data(data_source,host=repo,location=data_dir)

            if PPS_subset:
                # Only if PPS_subset = True or a single file name is passed in.
                match repo:
                    case 'heasarc':
                        wgetf = ''
                        if filename != None:
                            wgetf = filename
                            PPS_subset_note = f', file {wgetf}'
                            wgetA = ''
                        else:
                            PPS_subset_note = f' using file pattern {PPSfile}'
                            wgetA = f"-A '{PPSfile}'"

                        logger.info(f'Downloading {obsid}, level {level}{PPS_subset_note}')

                        cmd = f'wget -m -nH -e robots=off --cut-dirs=4 -l 2 -np {wgetA} https://heasarc.gsfc.nasa.gov/FTP/xmm/data/rev0/{obsid}/{level}/{wgetf}'
                        logger.info(f'Using the command:\n{cmd}')
                        result = subprocess.run(cmd, shell=True)

                        if result.returncode != 0:
                            print(f'Problem downloading data!')
                            print('Tried using the command:')
                            print(cmd)
                            logger.error(f'File download failed!')
                            raise Exception('File download failed!')
                    case 'sciserver':
                        if not os.path.exists(pps_dir): os.mkdir(pps_dir)
                        archive_data = f'/home/idies/workspace/headata/FTP/xmm/data/rev0//{obsid}/PPS'
                        file_pattern = archive_data + f'/**/{PPSfile}'
                        files = glob.glob(file_pattern, recursive=True)
                        if len(files) == 0:
                            logger.warning(f'No files of the pattern {file_pattern} found!')
                        for file in files:
                            file_name = os.path.basename(file)
                            logger.info(f'Copying file {file_name} from {archive_data} ...')
                            shutil.copy(file, os.path.join(pps_dir,file_name))
                    case 'fornax' | 'aws':
                        # current_s3 = S3FileSystem(anon=True)
                        # s3_uri = f's3://nasa-heasarc/xmm/data/rev0/{obsid}/{level}'
                        # all_files = current_s3.ls(s3_uri)
                        # file_names = []
                        # for file_path in all_files:
                        #     file_names.append(os.path.basename(file_path))
                        # filtered_list = fnmatch.filter(file_names, PPSfile)
                        logger.error(f'Downloading individual PPS files not supported yet {on_host}. You must download all PPS files.')
        case _:
            logger.error(f'Repo {repo} not recognized!')

    

        
        # else:
        #     logger.info(f'Copying data from {archive_data} ...')
        #     print(f'\nCopying data from {archive_data} ...')
        #     if levl == 'ODF':
        #         # Check if ALL ODF files already exist, if not copy the missing ones
        #         archive_tar_file = glob.glob(archive_data + f'/**/*.tar.gz', recursive=True)[0]
        #         odf_files = glob.glob(odf_dir + f'/**/*', recursive=True)
        #         if len(odf_files) > 0:
        #             missing_files = []
        #             odf_files_names = []
        #             for file in odf_files:
        #                 odf_files_names.append(os.path.basename(file))
        #             archive_files = glob.glob(archive_data + f'/**/*', recursive=True)
        #             for file in archive_files:
        #                 file_name = os.path.basename(file)
        #                 if file_name.endswith('.gz'):
        #                     if not file_name.endswith('.tar.gz'):
        #                         if file_name[:-3] not in odf_files_names:
        #                             missing_files.append(file)
        #                 else:
        #                     if file_name not in odf_files_names:
        #                         missing_files.append(file)
        #             for file in missing_files:
        #                 file_name = os.path.basename(file)
        #                 logger.info(f'Copying file {file_name} from {archive_data} ...')
        #                 print(f'\nCopying file {file_name} from {archive_data} ...')
        #                 shutil.copy(file, os.path.join(odf_dir,file_name))
        #         else:
        #             tar_file_name = os.path.basename(archive_tar_file)
        #             shutil.copy(archive_tar_file, os.path.join(odf_dir,tar_file_name))
        #     else:
        #         shutil.copytree(archive_data,dest_dir,dirs_exist_ok=True)      

    # Check if data is encrypted. Decrypt the data.
    encrypted = glob.glob('**/*.gpg', recursive=True)
    if len(encrypted) > 0:
        logger.info(f'Encrypted files found! Decrypting files!')

        # Checks for encryption key or file with key.
        # If no encryption key is given then go looking for a file.
        encryption_file = None
        if encryption_key == None:
            encryption_file = glob.glob(os.path.join(data_dir,f'*{obsid}*'))
            if len(encryption_file) == 0:
                encryption_file = glob.glob(os.path.join(data_dir,'*key*'))
            if len(encryption_file) > 1:
                logger.error('Multiple possible encryption key files. Specify encryption key file.')
                raise Exception('Multiple possible encryption key files.')
            if len(encryption_file) == 0:
                encryption_file = 'None'
            if os.path.isfile(encryption_file[0]):
                logger.info(f'File with encryption key found: {encryption_file}')
            else:
                logger.error('File decryption failed. No encryption key found.')
                logger.error(f'Regular file with the encryption key needs to be placed in: {data_dir}')
                raise Exception('File decryption failed. No encryption file found.')
        elif os.path.isfile(encryption_key):
            logger.info(f'Ecryption key is in file: {encryption_key}')
            encryption_file = encryption_key
        if encryption_file is not None:
            logger.info(f'Reading ecryption key from: {encryption_file}')
            with open(encryption_file) as f:
                lines = f.readlines()
                encryption_key = lines[0]
        if encryption_key == None:
            logger.error('File decryption failed. No encryption key found.')
            logger.error(f'No encryption key found in {encryption_file}')
            logger.error(f'Regular file with the encryption key needs to be placed in: {data_dir}')
            raise Exception('File decryption failed. No encryption key found.')
        
            
        for file in encrypted:
            out_file = file[:-4]
            if os.path.exists(out_file):
                logger.info(f'Already decrypted file found: {out_file}')
            else:
                logger.info(f'Decrypting {file}')
                cmd = 'echo {0} | gpg --batch -o {1} --passphrase-fd 0 -d {2}'.format(encryption_key,out_file,file)
                result = subprocess.run(cmd, shell=True)
                if result.returncode != 0:
                    logger.error(f'Problem decrypting {file}')
                    logger.error(f'File decryption failed, key used {encryption_key}')
                    raise Exception('File decryption failed')
                os.remove(file)
                logger.info(f'{file} removed')
    else:
        logger.info('No encrypted files found.')

    for file in glob.glob(odf_dir + f'/**/*.gz', recursive=True):
        logger.info(f'Unpacking {file} ...')
        with gzip.open(f'{file}', 'rb') as f_in:
            out_file = file[:-3]
            with open(out_file, 'wb') as f_out:
                shutil.copyfileobj(f_in, f_out)
        os.remove(file)
        logger.info(f'{file} removed')

    for file in glob.glob(odf_dir + f'/**/*.tar', recursive=True):
        logger.info(f'Unpacking {file} ...')
        with tarfile.open(file,"r") as tar:
            tar.extractall(path=odf_dir)
        os.remove(file)
        logger.info(f'{file} removed')

    for file in glob.glob(odf_dir + f'/**/*.TAR', recursive=True):
        logger.info(f'Unpacking {file} ...')
        with tarfile.open(file,"r") as tar:
            tar.extractall(path=odf_dir)
        os.remove(file)
        logger.info(f'{file} removed')

    ppssumhtml = 'P' + obsid + 'OBX000SUMMAR0000.HTM'
    ppssumhtmlfull = os.path.join(pps_dir, ppssumhtml)

    if os.path.exists(ppssumhtmlfull):
        ppssumhtmllink = 'file://' + ppssumhtmlfull
        logger.info(f'PPS products can be found in {pps_dir}')
        print(f'\nPPS products can be found in {pps_dir}\n\nLink to Observation Summary html: {ppssumhtmllink}')

    return

def generate_logger(logname=None,log_dir=None):
    """
    --Not intended to be used by the end user. Internal use only.--
    """
    if not logname:
        logname = 'general_sas'

    sastasklogdir = os.environ.get('SAS_TASKLOGDIR')

    # Where are we?
    startdir = os.getcwd()

    # Check where the logger should go.
    if log_dir:
        sastasklogdir = log_dir

    if not sastasklogdir:
        sastasklogdir = startdir

    if not os.path.isdir(sastasklogdir):
        sastasklogdir = startdir

    # This will put the log files in data_dir.
    os.environ['SAS_TASKLOGDIR'] = sastasklogdir

    # Create the logger
    logger = TL(logname)

    return logger

def update_calibration_files(repo='NASA'):
    """
    Function to download/update XMM calibration files.
    """

    sas_ccfpath = os.environ.get('SAS_CCFPATH')
    if not sas_ccfpath:
        raise Exception('SAS_CCFPATH not set. Please define it.')

    esa_or_nasa = repo.lower()

    esa = ['esa','e','es','europe']
    nasa = ['nasa','n','na','nas','ns','nsa','us','usa','heasarc','hea']

    if esa_or_nasa in esa:
        cmd = f'rsync -v -a --delete --delete-after --force --include=\'*.CCF\' --exclude=\'*/\' sasdev-xmm.esac.esa.int::XMM_VALID_CCF {sas_ccfpath}'
    elif esa_or_nasa in nasa:
        cmd = f'wget -nH --no-remove-listing -N -np -r --cut-dirs=4 -e robots=off -l 1 -R "index.html*" https://heasarc.gsfc.nasa.gov/FTP/xmm/data/CCF/ -P {sas_ccfpath}'
    print(f'Downloading calibration data using the command:\n{cmd}')
    print('This may take a while...')
    time.sleep(3)
    result = subprocess.run(cmd, shell=True)

    return result

def install_sas(repo='NASA',sas_version='21.0.0'):
    """
    !!WARNING!! EXPERIMENTAL!
    No guarentees this will work.
    Only tested with Ubuntu v. 20 and 22
    """

    tar_file = f'sas_{sas_version}-'

    if repo == 'NASA':
        base_path = f'https://heasarc.gsfc.nasa.gov/FTP/xmm/software/sas/{sas_version}/'
    elif repo == 'ESA':
        base_path = f'https://sasdev-xmm.esac.esa.int/pub/sas/{sas_version}/'
    else:
        raise Exception(f"Repository '{repo}' not recognized. Use either 'NASA' or 'ESA'.")
        

    system = platform.system()
    
    if system == 'Linux':
        base_path = base_path+f'{system}/'
        output = subprocess.run(['lsb_release','-d'],capture_output=True,text=True)
        outlist = output.stdout.split()
        distribution = outlist[1]
        version = outlist[2]
        if distribution == 'Ubuntu':
            if '18.04' in version:
                version = '18.04'
            elif '20.04' in version:
                version = '20.04'
            elif '22.04' in version:
                version = '22.04'
            else:
                raise Exception(f"Ubuntu version {version} not recognized. Must be either '18.04', '20.04', or '22.04'.")
            dis_ver = f'{distribution}{version}'
            base_path = base_path+f'{dis_ver}/'
            tar_file = tar_file+f'{dis_ver}.tgz'
            download_link = base_path+tar_file
            print(base_path)
            print(tar_file)
            print(download_link)
            #test_link = 'https://heasarc.gsfc.nasa.gov/FTP/xmm/software/sparsebundle/components/DockerfileSAS'
            subprocess.run(['wget',download_link])
            subprocess.run(['tar','zxf',tar_file])
            subprocess.run(['./install.sh'],shell=True)
        else:
            raise Exception(f"Linux distribution {distribution} not supported.")

def generate_PPS_filename(obsid=None,instname=None,
                          expflag=None,expno=None,
                          product_type=None,datasubsetno=None,
                          sourceno=None,extension=None):
    """
    Function for generating a filename for downloading PPS files.

    PPS data product filenames take the 27.3 character form:

        POOOOOOOOOODDUEEETTTTTTSXXX.FFF

    P           The character P, to identify the files as a PPS product file

    OOOOOOOOOO  (obsid) Observation identifier 

    DD          (instname) Data source identifier (instrument name)

    U           (expflag) Exposure flag (1 character = S (sched),
                U (unsched), X (not applicable))

    EEE         (expno) Exposure number within the instrument 
                observation (3 digits)

    TTTTTT      (product_type) Product type (6 characters)

    S           (datasubsetno) 0 or data subset number/character 
                (1 character, differentiates energy bands,
                OSWs, filters, orders etc.)

    XXX         (sourceno) Source number or slew step number (3 characters, hexadecimal).
                It is set to 000 in source products from EPIC-pn Timing mode.

    FFF         (extension) File format (3 characters)

    If inputs are not given then a wildcard "*" character will 
    be inserted.

    """

    if not obsid: obsid = '*'
    if not instname: instname = '*'
    if not expflag: expflag = '*'
    if not expno: expno = '*'
    if not product_type: product_type = '*'
    if not datasubsetno: datasubsetno = '*'
    if not sourceno: sourceno = '*'
    if not extension: extension = '*'


    filename = f'P{obsid}{instname}{expflag}{expno}{product_type}{datasubsetno}{sourceno}.{extension}'

    re.sub(r'\*+', '*', filename)

    return filename


    <|MERGE_RESOLUTION|>--- conflicted
+++ resolved
@@ -259,14 +259,7 @@
             logger.info(f'Requesting XMM-Newton Obs ID = {obsid} from the HEASARC {on_host}\n')
             logger.info(f'Changed directory to {data_dir}')
             os.chdir(data_dir)
-<<<<<<< HEAD
-            if filename:
-                PPS_subset = True
-                PPSfile = filename
-
-=======
         
->>>>>>> 5ebf776c
             if level in ['ALL','ODF','PPS','4XMM','om_mosaic'] and not PPS_subset:
                 logger.info(f'Downloading {obsid}, level {level}')
                 query = """SELECT * FROM xmmmaster WHERE obsid='{0}'""".format(obsid)
